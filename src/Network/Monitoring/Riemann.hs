{-# LANGUAGE OverloadedStrings #-}

module Network.Monitoring.Riemann (
  module Network.Monitoring.Riemann.Types,
  module Data.Int,
<<<<<<< HEAD
  Client, makeClient,
  sendEvent, sendEvent'
=======
  Client,
  makeClient,
  closeClient,
  sendEvent',
  sendEvent
>>>>>>> 5b00672b
  ) where

import           Network.Monitoring.Riemann.Types

import           Data.Default
import           Data.Int
import           Data.ProtocolBuffers
import           Data.Serialize.Put
import           Data.Time.Clock.POSIX

import           Control.Applicative
import           Control.Error
import           Control.Exception
import           Control.Lens
import           Control.Monad
import           Control.Monad.IO.Class

import           Network.Socket                   hiding (recv, recvFrom, send,
                                                   sendTo)
import           Network.Socket.ByteString

{-%

In brief, a Riemann client has two operating conditions: (a) as a
decoration of *real* code or (b) as a component of self-reflecting
system component. In 95% of cases the client will be used for (a), so
that's the easiest way to use the client.

An (a)-style Riemann client should allow for liberal *decoration* of
code with monitoring keys. These decorations should trivially reduce
to nops if there is no connection to a Riemann server and they should
silently ignore all server errors. The (a)-style Riemann decorations
should never slow real code and thus must either be very, very fast or
asynchronous.

As a tradeoff, we can never be sure that *all* (a)-style decorations
fire and are observed by a Riemann server. Neither the client or the
server can take note of or be affected by packet failure.

A (b)-style Riemann client should allow for smart load balancing. It
should be able to guarantee connectivity to the Riemann server and
failover along with the server should Riemann ever die or become
partitioned. (To this end, there's some need for pools of Riemann
servers, but this may be non-critical.) Riemann (b)-style interactions
also include querying the Riemann server --- so we'll need a query
combinator language.

-}

{-%

API Design
----------

Basic events ought to be generated very easily. Sane defaults ought to
be built-in---we shouldn't be specifying the host in every decorated
call, we shouldn't have any concept of the current time when we
decorate an action. To this end the Monoid instances for `Event`s,
`State`s, `Msg`s, and `Query`s are designed to either grow or be
overridden to the right (using lots of `Last` newtypes over maybes and
inner `(<>)` applications).

The Client also should be defaulted at as high a level as possible.

e.g.

```
withClient :: Client -> IO a -> IO a
withDefaultEvent :: Event -> IO a -> IO a
withEventTiming :: IO a -> IO a
withHostname :: Text -> IO a -> IO a
```

-}

{-%

Implementation
--------------

There are roughly two independent factors for library design. First,
we can use UDP or TCP---Riemann size limits UDP datagrams, but the
limit is high (16 mb by default), so there's theoretically a corner
case there but it's a fair bet that we won't hit it---and secondly we
can deliver them in the main thread or asynchronously via a concurrent
process.

There's a tradeoff here between throughput and assurance. Asynch+UDP
has the highest throughput, while Synch+TCP has the greatest
assurance. We'll optimize for (a)-type decoration via Asynch+UDP.

Can we do the same and optimize (b)-type calls as Synch+TCP? Probably.

-}

{-%

Syntax
------

riemann $ ev "<service>" <metric> & tags <>~ "foo"

-}

data Client = UDP { unClient :: Either SomeException (Socket, AddrInfo) }
            deriving (Show)

type Hostname = String
type Port     = Int

-- | Attempts to bind a UDP client at the passed 'Hostname' and
-- 'Port'. Failures are silently ignored---failure in monitoring
-- should not cause an application failure...
makeClient :: Hostname -> Port -> IO Client
makeClient hn po = UDP <$> sock
  where sock :: IO (Either SomeException (Socket, AddrInfo))
        sock =
          try $ do addrs <- getAddrInfo
                            (Just $ defaultHints {
                                addrFlags = [AI_NUMERICSERV] })
                            (Just hn)
                            (Just $ show po)
                   putStrLn (show addrs)
                   case addrs of
                     []       -> fail "No accessible addresses"
                     (addy:_) -> do
<<<<<<< HEAD
                       putStrLn "creating socket"

                       s <- socket AF_INET
                            Stream
                            defaultProtocol
                       putStrLn (show s)
                       connect s (addrAddress addy)
                       putStrLn (show s)
=======
                       s <- socket (addrFamily addy)
                                   Datagram
                                   defaultProtocol -- (addrProtocol addy)
>>>>>>> 5b00672b
                       return (s, addy)

closeClient :: Client -> IO ()
closeClient c = either (const $ return ()) (close . fst) $ unClient c

-- | Attempts to forward an event to a client. Fails silently.
sendEvent :: MonadIO m => Client -> Event -> m ()
sendEvent c = liftIO . void . runEitherT . sendEvent' c

-- | Attempts to forward an event to a client. If it fails, it'll
-- return an 'IOException' in the 'Either'.
sendEvent' :: Client -> Event -> EitherT IOException IO ()
<<<<<<< HEAD
sendEvent' (UDP Nothing)  _ = return ()
sendEvent' (UDP (Just (s, _))) e = tryIO $ do
  now <- fmap round getPOSIXTime
  let msg = def & events .~ [e & time ?~ now]
  putStrLn (show msg)
  let bytes = runPut $ encodeMessage msg
  putStrLn (show bytes)
  l <- send s bytes
  putStrLn $ "sent " ++ (show l ) ++ "bytes"
=======
sendEvent' (UDP (Left e))  _ = liftIO (print e) >> return ()
sendEvent' (UDP (Right (s, addy))) e = tryIO $ do
  now <- fmap round getPOSIXTime
  let msg = def & events .~ [e & time ?~ now]
  void $ sendTo s (runPut $ encodeMessage msg) (addrAddress addy)
>>>>>>> 5b00672b
<|MERGE_RESOLUTION|>--- conflicted
+++ resolved
@@ -3,16 +3,11 @@
 module Network.Monitoring.Riemann (
   module Network.Monitoring.Riemann.Types,
   module Data.Int,
-<<<<<<< HEAD
-  Client, makeClient,
-  sendEvent, sendEvent'
-=======
   Client,
   makeClient,
   closeClient,
   sendEvent',
   sendEvent
->>>>>>> 5b00672b
   ) where
 
 import           Network.Monitoring.Riemann.Types
@@ -139,20 +134,10 @@
                    case addrs of
                      []       -> fail "No accessible addresses"
                      (addy:_) -> do
-<<<<<<< HEAD
-                       putStrLn "creating socket"
-
                        s <- socket AF_INET
-                            Stream
+                            Datagram
                             defaultProtocol
                        putStrLn (show s)
-                       connect s (addrAddress addy)
-                       putStrLn (show s)
-=======
-                       s <- socket (addrFamily addy)
-                                   Datagram
-                                   defaultProtocol -- (addrProtocol addy)
->>>>>>> 5b00672b
                        return (s, addy)
 
 closeClient :: Client -> IO ()
@@ -165,20 +150,9 @@
 -- | Attempts to forward an event to a client. If it fails, it'll
 -- return an 'IOException' in the 'Either'.
 sendEvent' :: Client -> Event -> EitherT IOException IO ()
-<<<<<<< HEAD
-sendEvent' (UDP Nothing)  _ = return ()
-sendEvent' (UDP (Just (s, _))) e = tryIO $ do
-  now <- fmap round getPOSIXTime
-  let msg = def & events .~ [e & time ?~ now]
-  putStrLn (show msg)
-  let bytes = runPut $ encodeMessage msg
-  putStrLn (show bytes)
-  l <- send s bytes
-  putStrLn $ "sent " ++ (show l ) ++ "bytes"
-=======
 sendEvent' (UDP (Left e))  _ = liftIO (print e) >> return ()
 sendEvent' (UDP (Right (s, addy))) e = tryIO $ do
   now <- fmap round getPOSIXTime
   let msg = def & events .~ [e & time ?~ now]
-  void $ sendTo s (runPut $ encodeMessage msg) (addrAddress addy)
->>>>>>> 5b00672b
+  l <-  sendTo s (runPut $ encodeMessage msg) (addrAddress addy)
+  putStrLn $ "sent " ++ (show l ) ++ "bytes"