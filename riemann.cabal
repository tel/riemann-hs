name:                riemann
version:             0.1.1.0
synopsis:            A Riemann client for Haskell
description:         A Riemann client for Haskell
homepage:            https://github.com/tel/riemann-hs
license:             MIT
license-file:        LICENSE
author:              Joseph Abrahamson
maintainer:          me@jspha.com
copyright:           2013 Joseph Abrahamson
category:            Network
build-type:          Simple
cabal-version:       >=1.20

library
  hs-source-dirs:     src
  exposed-modules:
    Network.Monitoring.Riemann
    Network.Monitoring.Riemann.TCP
    Network.Monitoring.Riemann.UDP
    Network.Monitoring.Riemann.Types
<<<<<<< HEAD
  build-depends:
                       base              >= 4.5.0,
=======
  other-modules:
    Network.Monitoring.Riemann.TCP
  build-depends:
                       base              >= 4.5 && < 5,
>>>>>>> 2f824f35
                       network           >= 2.4.0.0,
                       text              >= 0.11.2.3,
                       containers        >= 0.4.2.0,
                       protobuf          >= 0.2,
                       bytestring >= 0.10,
                       lens,
                       time,
                       async,
                       connection,
                       either,
                       errors,
                       data-default,
                       mtl,
                       transformers,
                       cereal
  default-language:   Haskell2010

test-suite doctest
  type:            exitcode-stdio-1.0
  ghc-options:     -threaded
  hs-source-dirs:  test
  main-is:         Doctest.hs
  build-depends:
    base,
    directory,
    doctest,
    filepath
  default-language:   Haskell2010

test-suite property
  type:            exitcode-stdio-1.0
  ghc-options:     -threaded
  hs-source-dirs:  test
  main-is:         Property.hs
  build-depends:
    base,
    QuickCheck >= 2.5.1.0,
    test-framework,
    test-framework-quickcheck2,
    riemann
  default-language:   Haskell2010

test-suite unit
  type:            exitcode-stdio-1.0
  ghc-options:     -threaded
  hs-source-dirs:  test
  main-is:         Unit.hs
  build-depends:
    base,
    HUnit,
    test-framework,
    test-framework-hunit,
    riemann
  default-language:   Haskell2010<|MERGE_RESOLUTION|>--- conflicted
+++ resolved
@@ -19,15 +19,8 @@
     Network.Monitoring.Riemann.TCP
     Network.Monitoring.Riemann.UDP
     Network.Monitoring.Riemann.Types
-<<<<<<< HEAD
-  build-depends:
-                       base              >= 4.5.0,
-=======
-  other-modules:
-    Network.Monitoring.Riemann.TCP
   build-depends:
                        base              >= 4.5 && < 5,
->>>>>>> 2f824f35
                        network           >= 2.4.0.0,
                        text              >= 0.11.2.3,
                        containers        >= 0.4.2.0,
